use std::collections::{BTreeMap, VecDeque};

use anyhow::Result;
use ark_ff::PrimeField;
use decaf377::{Fq, Fr};
use jmt::storage::TreeWriter;
use penumbra_chain::params::ChainParams;
use penumbra_crypto::{
    asset,
    asset::{Denom, Id},
    ka,
    merkle::{self, Frontier, NoteCommitmentTree, TreeExt},
    Note, One, Value,
};
use penumbra_proto::Protobuf;
use penumbra_stake::{FundingStream, RateDataById, ValidatorStateName};
use sqlx::{query, Pool, Postgres};
use tendermint::block;
use tokio::sync::watch;

use super::jellyfish;
use crate::{
    components::validator_set::ValidatorSet,
    genesis,
    pending_block::QuarantineGroup,
    verify::{NoteData, PositionedNoteData},
    PendingBlock, NUM_RECENT_ANCHORS,
};

#[derive(Debug)]
pub struct Writer {
    pub(super) pool: Pool<Postgres>,
    // A state::Reader instance that uses the same connection pool as this
    // Writer, allowing it to read (e.g., for transaction verification) without
    // risking contention with other users of the read connection pool.
    pub(super) private_reader: super::Reader,
    //pub(super) tmp: evmap::WriteHandle<&'static str, String>,
    // Push channels for chain state
    pub(super) chain_params_tx: watch::Sender<ChainParams>,
    pub(super) height_tx: watch::Sender<block::Height>,
    pub(super) next_rate_data_tx: watch::Sender<RateDataById>,
    pub(super) valid_anchors_tx: watch::Sender<VecDeque<merkle::Root>>,
}

impl Writer {
    /// Initializes in-memory caches / notification channels.
    /// Called by `state::new()` on init, and when reloading the state after init_chain
    pub async fn init_caches(&self) -> Result<()> {
        let chain_params = self
            .private_reader
            .genesis_configuration()
            .await?
            .chain_params;
        let height = self.private_reader.height();
        let next_rate_data = self.private_reader.next_rate_data().await?;
        let valid_anchors = self
            .private_reader
            .recent_anchors(NUM_RECENT_ANCHORS)
            .await?;

        // Sends fail if every receiver has been dropped, which is not our problem.
        let _ = self.chain_params_tx.send(chain_params);
        let _ = self.height_tx.send(height);
        let _ = self.next_rate_data_tx.send(next_rate_data);
        let _ = self.valid_anchors_tx.send(valid_anchors);

        Ok(())
    }

    /// Borrow a private `state::Reader` instance that uses the same connection
    /// pool as this writer.  This allows the writer to read data from the
    /// database without contention from other `state::Reader`s.
    pub fn private_reader(&self) -> &super::Reader {
        &self.private_reader
    }

    /// Commits the genesis config to the database, prior to the first block commit.
    ///
    /// The database queries here have quite a bit of overlap with the queries in
    /// commit_block(), but this is because the genesis setup is better treated
    /// as a simple special case rather than creating a fake pseudo-block.
    pub async fn commit_genesis(&self, genesis_config: &genesis::AppState) -> Result<Vec<u8>> {
        let mut dbtx = self.pool.begin().await?;

        let genesis_bytes = serde_json::to_vec(&genesis_config)?;

        // ON CONFLICT is excluded here so that an error is raised
        // if genesis config is attempted to be set more than once
        query!(
            r#"
            INSERT INTO blobs (id, data) VALUES ('gc', $1)
            "#,
            &genesis_bytes[..]
        )
        .execute(&mut dbtx)
        .await?;

        // TODO(future): rewrite all of this as
        // ValidatorSet::commit_genesis(...)
        // ShieldedPool::commit_genesis(...)
        // and figure out how to pass any required state between those methods

        // Delegations require knowing the rates for the next epoch, so
        // pre-populate with 0 reward => exchange rate 1 for the current
        // (index 0) and next (index 1) epochs.
        for epoch in [0, 1] {
            query!(
                "INSERT INTO base_rates (
                epoch,
                base_reward_rate,
                base_exchange_rate
            ) VALUES ($1, $2, $3)",
                epoch,
                0,
                1_0000_0000
            )
            .execute(&mut dbtx)
            .await?;
        }

        for genesis::ValidatorPower { validator, power } in &genesis_config.validators {
            query!(
                "INSERT INTO validators (
                    identity_key,
                    consensus_key,
                    sequence_number,
                    name,
                    website,
                    description,
                    voting_power,
                    validator_state,
                    unbonding_epoch
                ) VALUES ($1, $2, $3, $4, $5, $6, $7, $8, $9)",
                validator.identity_key.encode_to_vec(),
                validator.consensus_key.to_bytes(),
                i64::try_from(validator.sequence_number)?,
                validator.name,
                validator.website,
                validator.description,
                i64::try_from(power.value())?,
                ValidatorStateName::Active.to_str().to_string(),
                Option::<i64>::None,
            )
            .execute(&mut dbtx)
            .await?;

            for FundingStream { address, rate_bps } in validator.funding_streams.as_ref() {
                query!(
                    "INSERT INTO validator_fundingstreams (
                        identity_key,
                        address,
                        rate_bps
                    ) VALUES ($1, $2, $3)",
                    validator.identity_key.encode_to_vec(),
                    address.to_string(),
                    *rate_bps as i32,
                )
                .execute(&mut dbtx)
                .await?;
            }

            // The initial voting power is set from the genesis configuration,
            // but later, it's recomputed based on the size of each validator's
            // delegation pool.  Delegations require knowing the rates for the
            // next epoch, so pre-populate with 0 reward => exchange rate 1 for
            // the current (index 0) and next (index 1) epochs.
            for epoch in [0, 1] {
                query!(
                    "INSERT INTO validator_rates (
                    identity_key,
                    epoch,
                    validator_reward_rate,
                    validator_exchange_rate
                ) VALUES ($1, $2, $3, $4)",
                    validator.identity_key.encode_to_vec(),
                    epoch,
                    0,
                    1_0000_0000i64, // 1 represented as 1e8
                )
                .execute(&mut dbtx)
                .await?;
            }
        }

        // build a note commitment tree
        let mut note_commitment_tree = NoteCommitmentTree::new(0);

        // iterate over genesis allocations
        //
        // - add the note to the NCT
        // - insert the note into the database as appropriate (#374) https://github.com/penumbra-zone/penumbra/issues/374
        // - accumulate the value into a supply tracker
        //
        // The blinding factor needs to be unique per genesis note
        // so a monotonically increasing reward counter is used.
        let mut reward_counter: u64 = 0;
        let mut supply_updates: BTreeMap<Id, (Denom, u64)> = BTreeMap::new();
        let mut notes = Vec::new();
        for allocation in &genesis_config.allocations {
            tracing::info!(?allocation, "processing allocation");

            if allocation.amount == 0 {
                // Skip adding an empty note to the chain.
                continue;
            }

            let validator_base_denom = asset::REGISTRY.parse_denom(&allocation.denom).unwrap();

            let val = Value {
                amount: allocation.amount,
                asset_id: validator_base_denom.into(),
            };

            let blinding_factor_input = blake2b_simd::Params::default()
                .personal(b"genesis_note")
                .to_state()
                .update(&reward_counter.to_le_bytes())
                .finalize();
            reward_counter += 1;

            let destination = allocation.address;
            // build the note
            let note = Note::from_parts(
                *destination.diversifier(),
                *destination.transmission_key(),
                val,
                Fq::from_le_bytes_mod_order(blinding_factor_input.as_bytes()),
            )
            .unwrap();
            let commitment = note.commit();

            // append the note to the commitment tree
            note_commitment_tree.append(&commitment);

            tracing::debug!(?note, ?commitment);

            let esk = ka::Secret::new_from_field(Fr::one());
            let encrypted_note = note.encrypt(&esk);

            let note_data = NoteData {
                ephemeral_key: esk.diversified_public(&note.diversified_generator()),
                encrypted_note,
                // A transaction ID is either a hash of a transaction, or special data.
                // Special data is encoded with 23 leading 0 bytes, followed by a nonzero code byte,
                // followed by 8 data bytes.
                //
                // Transaction hashes can be confused with special data only if the transaction hash begins with 23 leading 0 bytes; this happens with probability 2^{-184}.
                //
                // Genesis transaction IDs use code 0x1.
                transaction_id: [[0; 23].to_vec(), [1].to_vec(), [0; 8].to_vec()]
                    .concat()
                    .try_into()
                    .unwrap(),
            };

            let denom = asset::REGISTRY
                .parse_denom(&allocation.denom)
                .expect("genesis allocations must have valid denominations");

            // Accumulate the allocation amount into the supply updates for this denom.
            supply_updates.entry(denom.id()).or_insert((denom, 0)).1 += allocation.amount;

            // Keep track of the note so we can insert that as well for the sake of CompactBlock
            // it will need the position the note commitment tree
            let position = note_commitment_tree
                .bridges()
                .last()
                .map(|b| b.frontier().position().into())
                // If there are no bridges, the tree is empty
                .unwrap_or(0u64);
            let positioned_note = PositionedNoteData {
                position,
                data: note_data,
            };

            notes.push((commitment, positioned_note));
        }

        // Now that we've added all of the genesis notes to the NCT, compute the
        // resulting NCT anchor and save it in the database and in the JMT.
        let nct_anchor = note_commitment_tree.root2();
        let nct_bytes = bincode::serialize(&note_commitment_tree)?;

        // Save the NCT itself in the database ...
        query!(
            r#"
            INSERT INTO blobs (id, data) VALUES ('nct', $1)
            ON CONFLICT (id) DO UPDATE SET data = $1
            "#,
            &nct_bytes[..]
        )
        .execute(&mut dbtx)
        .await?;

        // ... and add its root to the public chain state ...
        let (jmt_root, tree_update_batch) = jmt::JellyfishMerkleTree::new(&self.private_reader)
            .put_value_set(
                vec![(b"nct_anchor".into(), nct_anchor.clone().to_bytes().to_vec())],
                // height 0 for genesis
                0,
            )
            .await?;

        // ... and then write the resulting batch update to the backing store:
        jellyfish::DbTx(&mut dbtx)
            .write_node_batch(&tree_update_batch.node_batch)
            .await?;

<<<<<<< HEAD
        // As the very last step, compute the JMT root and return it as the apphash.
        let app_hash: [u8; 32] = jmt_root.to_vec().try_into().unwrap();
=======
        // The app hash needs to be returned to Tendermint
        let app_hash: [u8; 32] = jmt_root.0.to_vec().try_into().unwrap();
>>>>>>> 60e10dba

        // Insert the block into the DB
        query!(
            "INSERT INTO blocks (height, nct_anchor, app_hash) VALUES ($1, $2, $3)",
            0 as i64,
            &nct_anchor.to_bytes()[..],
            &app_hash[..]
        )
        .execute(&mut dbtx)
        .await?;

        // We might not have any allocations of some delegation tokens, but we should record the denoms.
        for genesis::ValidatorPower { validator, .. } in genesis_config.validators.iter() {
            let denom = validator.identity_key.delegation_token().denom();
            supply_updates.entry(denom.id()).or_insert((denom, 0)).1 += 0;
        }

        // write the token supplies to the database
        for (id, asset) in &supply_updates {
            query!(
                "INSERT INTO assets (asset_id, denom, total_supply)
            VALUES ($1, $2, $3)
            ON CONFLICT (asset_id) DO UPDATE SET denom=$2, total_supply=$3",
                &id.to_bytes()[..],
                asset.0.to_string(),
                i64::try_from(asset.1)?
            )
            .execute(&mut *dbtx)
            .await?;
        }
        for (commitment, positioned_note) in notes {
            query!(
                r#"
                INSERT INTO notes (
                    note_commitment,
                    ephemeral_key,
                    encrypted_note,
                    transaction_id,
                    position,
                    height
                ) VALUES ($1, $2, $3, $4, $5, $6)"#,
                &<[u8; 32]>::from(commitment)[..],
                &positioned_note.data.ephemeral_key.0[..],
                &positioned_note.data.encrypted_note[..],
                &positioned_note.data.transaction_id[..],
                i64::try_from(positioned_note.position)?,
                // height 0 for genesis
                0 as i64,
            )
            .execute(&mut dbtx)
            .await?;
        }

        // Finally, commit the transaction and then update subscribers
        // We've initialized the database for the first time, so replace
        // the default values as if we were loading while starting the node.
        dbtx.commit().await?;
        self.init_caches().await?;

        Ok(app_hash.to_vec())
    }

    /// Commits a block to the state, returning the new app hash.
    pub async fn commit_block(
        &self,
        block: PendingBlock,
        block_validator_set: &mut ValidatorSet,
    ) -> Result<Vec<u8>> {
        // TODO: batch these queries?
        let mut dbtx = self.pool.begin().await?;

        let nct_anchor = block.note_commitment_tree.root2();
        let nct_bytes = bincode::serialize(&block.note_commitment_tree)?;
        query!(
            r#"
            INSERT INTO blobs (id, data) VALUES ('nct', $1)
            ON CONFLICT (id) DO UPDATE SET data = $1
            "#,
            &nct_bytes[..]
        )
        .execute(&mut dbtx)
        .await?;

        let epoch = block.epoch.unwrap();
        let height = block.height.expect("height must be set");

        let mut overlay = jmt::WriteOverlay::new(self.private_reader.clone(), height - 1);
        overlay.put(b"nct_anchor".into(), nct_anchor.clone().to_bytes().to_vec());
        let (jmt_root, _height) = overlay.commit(jellyfish::DbTx(&mut dbtx)).await?;

        // The app hash is the root of the Jellyfish Merkle Tree.  We save the
        // NCT anchor separately for convenience, but it's already included in
        // the JMT root.
        // TODO: no way to access the Diem HashValue as array, even though it's stored that way?
        let app_hash: [u8; 32] = jmt_root.0.to_vec().try_into().unwrap();

        query!(
            "INSERT INTO blocks (height, nct_anchor, app_hash) VALUES ($1, $2, $3)",
            i64::try_from(height)?,
            &nct_anchor.to_bytes()[..],
            &app_hash[..]
        )
        .execute(&mut dbtx)
        .await?;

        // Drop quarantined notes associated with a validator slashed in this block
        for note_commitment in block.reverting_notes {
            query!(
                "DELETE FROM quarantined_notes WHERE note_commitment = $1",
                &<[u8; 32]>::from(note_commitment)[..]
            )
            .execute(&mut dbtx)
            .await?;
        }

        // Drop quarantined nullifiers from the main nullifier set if they were associated with a
        // validator slashed in this block (thus reverting their spend)
        for nullifier in block.reverting_nullifiers {
            // Forget about this nullifier, making the associated note spendable again
            query!(
                "DELETE FROM nullifiers WHERE nullifier = $1",
                &nullifier.to_bytes()[..]
            )
            .execute(&mut dbtx)
            .await?;

            // We have reverted this nullifier, so we can remove it from quarantine
            query!(
                "DELETE FROM quarantined_nullifiers WHERE nullifier = $1",
                &nullifier.to_bytes()[..]
            )
            .execute(&mut dbtx)
            .await?;
        }

        // Add newly created notes into the chain state.
        for (note_commitment, positioned_note) in block.notes.into_iter() {
            query!(
                r#"
                INSERT INTO notes (
                    note_commitment,
                    ephemeral_key,
                    encrypted_note,
                    transaction_id,
                    position,
                    height
                ) VALUES ($1, $2, $3, $4, $5, $6)"#,
                &<[u8; 32]>::from(note_commitment)[..],
                &positioned_note.data.ephemeral_key.0[..],
                &positioned_note.data.encrypted_note[..],
                &positioned_note.data.transaction_id[..],
                i64::try_from(positioned_note.position)?,
                i64::try_from(height)?,
            )
            .execute(&mut dbtx)
            .await?;

            // If the note was previously quarantined, drop it from quarantine
            query!(
                "DELETE FROM quarantined_notes WHERE note_commitment = $1",
                &<[u8; 32]>::from(note_commitment)[..]
            )
            .execute(&mut dbtx)
            .await?;
        }

        // Calculate the height at which notes quarantined in this block should unbond. If the
        // unbonding period or the epoch duration change, notes will unbond at the nearest epoch
        // boundary following this height.
        let unbonding_epochs = self
            .private_reader()
            .chain_params_rx()
            .borrow()
            .unbonding_epochs;
        let epoch_duration = block.epoch.as_ref().unwrap().duration;
        let unbonding_height = height + (epoch_duration * unbonding_epochs);

        // Add notes and nullifiers from transactions containing undelegations to a quarantine
        // queue, to be extracted when their unbonding period expires.
        for QuarantineGroup {
            validator_identity_key,
            notes,
            nullifiers,
        } in block.quarantine
        {
            // Quarantine all notes associated with this quarantine group
            for (&note_commitment, data) in notes.iter() {
                // Hold the note data in quarantine
                query!(
                    r#"
                    INSERT INTO quarantined_notes (
                        note_commitment,
                        ephemeral_key,
                        encrypted_note,
                        transaction_id,
                        unbonding_height,
                        validator_identity_key
                    ) VALUES ($1, $2, $3, $4, $5, $6)"#,
                    &<[u8; 32]>::from(note_commitment)[..],
                    &data.ephemeral_key.0[..],
                    &data.encrypted_note[..],
                    &data.transaction_id[..],
                    i64::try_from(unbonding_height)?,
                    &validator_identity_key.0.to_bytes()[..],
                )
                .execute(&mut dbtx)
                .await?;
            }

            // Quarantine all nullifiers associated with this quarantine group
            for &nullifier in nullifiers.iter() {
                let nullifier_bytes = &<[u8; 32]>::from(nullifier)[..];

                // Keep track of the nullifier associated with the block height
                query!(
                    r#"
                    INSERT INTO quarantined_nullifiers (nullifier, unbonding_height, validator_identity_key)
                    VALUES ($1, $2, $3)"#,
                    nullifier_bytes,
                    i64::try_from(unbonding_height)?,
                    &validator_identity_key.0.to_bytes()[..],
                )
                .execute(&mut dbtx)
                .await?;
            }
        }

        // Mark spent notes as spent.
        for nullifier in block.spent_nullifiers.into_iter() {
            query!(
                "INSERT INTO nullifiers VALUES ($1, $2)",
                &<[u8; 32]>::from(nullifier)[..],
                i64::try_from(height)?,
            )
            .execute(&mut dbtx)
            .await?;
        }

        // Save the validator set for this block to the database.
        let valid_anchors = &mut self.valid_anchors_tx.borrow().clone();

        // move to shielded pool handler
        if valid_anchors.len() >= NUM_RECENT_ANCHORS {
            valid_anchors.pop_back();
        }

        valid_anchors.push_front(nct_anchor.clone());

        tracing::debug!("calling block_validator_set.commit");
        block_validator_set.commit(&mut dbtx).await?;

        // Finally, commit the transaction and then update subscribers
        dbtx.commit().await?;

        // Next rate data is only available on the last block per epoch.
        // Fetch the next rate data from the DB
        // TODO: this should probably be stored on the JMT, but this works for now
        let next_rate_data = match epoch.end_height().value() == height {
            true => Some(self.private_reader().next_rate_data().await?),
            false => None,
        };

        // Errors in sends arise only if no one is listening -- not our problem.
        let _ = self.height_tx.send(height.try_into().unwrap());
        let _ = self.valid_anchors_tx.send(valid_anchors.clone());
        if let Some(next_rate_data) = next_rate_data {
            let _ = self.next_rate_data_tx.send(next_rate_data);
        }
        // chain_params_tx is a no-op, currently chain params don't change

        Ok(app_hash.to_vec())
    }
}<|MERGE_RESOLUTION|>--- conflicted
+++ resolved
@@ -306,13 +306,8 @@
             .write_node_batch(&tree_update_batch.node_batch)
             .await?;
 
-<<<<<<< HEAD
-        // As the very last step, compute the JMT root and return it as the apphash.
-        let app_hash: [u8; 32] = jmt_root.to_vec().try_into().unwrap();
-=======
         // The app hash needs to be returned to Tendermint
         let app_hash: [u8; 32] = jmt_root.0.to_vec().try_into().unwrap();
->>>>>>> 60e10dba
 
         // Insert the block into the DB
         query!(
